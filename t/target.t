--- conflicted
+++ resolved
@@ -98,11 +98,7 @@
 throws_ok { Crispr::Target->new( target_id => 'string') } qr/Validation failed/ms, 'string id';
 throws_ok { Crispr::Target->new( target_id => '' ) } qr/Validation failed/ms, 'Empty string id';
 
-<<<<<<< HEAD
-# 4 tests - check type constraints for name
-=======
 # 4 tests - check type constraints for target_name
->>>>>>> f135f147
 is( $target->target_name, 'SLC39A14', 'Get target_name' );
 throws_ok { Crispr::Target->new( target_name => '' ) } qr/Attribute is empty/, 'empty target_name';
 $tmp_target = Crispr::Target->new( target_name => 1 ); #coerced to string '1'
